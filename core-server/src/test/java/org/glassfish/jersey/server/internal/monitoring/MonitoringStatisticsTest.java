--- conflicted
+++ resolved
@@ -1,11 +1,7 @@
 /*
  * DO NOT ALTER OR REMOVE COPYRIGHT NOTICES OR THIS HEADER.
  *
-<<<<<<< HEAD
- * Copyright (c) 2013-2016 Oracle and/or its affiliates. All rights reserved.
-=======
  * Copyright (c) 2013-2017 Oracle and/or its affiliates. All rights reserved.
->>>>>>> e5eb1331
  *
  * The contents of this file are subject to the terms of either the GNU
  * General Public License Version 2 only ("GPL") or the Common Development
@@ -50,6 +46,9 @@
 import java.util.List;
 import java.util.Map;
 import java.util.Set;
+import java.util.function.Function;
+import java.util.stream.Collectors;
+import java.util.stream.Stream;
 
 import javax.ws.rs.GET;
 import javax.ws.rs.POST;
@@ -140,12 +139,9 @@
     }
 
     private MonitoringStatisticsImpl getSimpleStats() {
-        final List<Resource> resources = Arrays.asList(Resource.from(TestResource.class),
-<<<<<<< HEAD
-                Resource.from(HelloResource.class));
-=======
-                                                       Resource.from(HelloResource.class));
->>>>>>> e5eb1331
+        final List<Resource> resources = Stream.of(TestResource.class, HelloResource.class)
+                                               .map(Resource::from)
+                                               .collect(Collectors.toList());
 
         ResourceModel model = new ResourceModel.Builder(resources, false).build();
         MonitoringStatisticsImpl.Builder monBuilder = new MonitoringStatisticsImpl.Builder(model);
