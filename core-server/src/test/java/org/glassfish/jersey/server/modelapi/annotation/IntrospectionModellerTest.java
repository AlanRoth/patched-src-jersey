/*
 * DO NOT ALTER OR REMOVE COPYRIGHT NOTICES OR THIS HEADER.
 *
<<<<<<< HEAD
 * Copyright (c) 2011-2016 Oracle and/or its affiliates. All rights reserved.
=======
 * Copyright (c) 2011-2017 Oracle and/or its affiliates. All rights reserved.
>>>>>>> e5eb1331
 *
 * The contents of this file are subject to the terms of either the GNU
 * General Public License Version 2 only ("GPL") or the Common Development
 * and Distribution License("CDDL") (collectively, the "License").  You
 * may not use this file except in compliance with the License.  You can
 * obtain a copy of the License at
 * http://glassfish.java.net/public/CDDL+GPL_1_1.html
 * or packager/legal/LICENSE.txt.  See the License for the specific
 * language governing permissions and limitations under the License.
 *
 * When distributing the software, include this License Header Notice in each
 * file and include the License file at packager/legal/LICENSE.txt.
 *
 * GPL Classpath Exception:
 * Oracle designates this particular file as subject to the "Classpath"
 * exception as provided by Oracle in the GPL Version 2 section of the License
 * file that accompanied this code.
 *
 * Modifications:
 * If applicable, add the following below the License Header, with the fields
 * enclosed by brackets [] replaced by your own identifying information:
 * "Portions Copyright [year] [name of copyright owner]"
 *
 * Contributor(s):
 * If you wish your version of this file to be governed by only the CDDL or
 * only the GPL Version 2, indicate your decision by adding "[Contributor]
 * elects to include this software in this distribution under the [CDDL or GPL
 * Version 2] license."  If you don't indicate a single choice of license, a
 * recipient has the option to distribute your version of this file under
 * either the CDDL, the GPL Version 2 or to extend the choice of license to
 * its licensees as provided above.  However, if you add GPL Version 2 code
 * and therefore, elected the GPL Version 2 license, then the option applies
 * only if the new code is made subject to such option by the copyright
 * holder.
 */

package org.glassfish.jersey.server.modelapi.annotation;

import java.util.Collection;
import java.util.List;
import java.util.stream.Collectors;

import javax.ws.rs.Consumes;
import javax.ws.rs.GET;
import javax.ws.rs.HeaderParam;
import javax.ws.rs.POST;
import javax.ws.rs.Path;
import javax.ws.rs.PathParam;
import javax.ws.rs.Produces;
import javax.ws.rs.QueryParam;
import javax.ws.rs.core.Context;
import javax.ws.rs.core.UriInfo;

import javax.inject.Inject;

import org.glassfish.jersey.server.model.Parameter;
import org.glassfish.jersey.server.model.Resource;
import org.glassfish.jersey.server.model.ResourceMethod;

import org.hamcrest.Matchers;
import org.junit.Test;
import static org.junit.Assert.assertEquals;
import static org.junit.Assert.assertThat;

/**
 * @author Jakub Podlesak (jakub.podlesak at oracle.com)
 */
public class IntrospectionModellerTest {

    static String data;

    @Path("/helloworld")
    @Produces(" a/b, c/d ")
    @Consumes({"e/f,g/h", " i/j"})
    public static class HelloWorldResource {

        @POST
        @Consumes(" a/b, c/d ")
        @Produces({"e/f,g/h", " i/j"})
        public String postA(final String data) {
            return data;
        }

        @POST
        public String postB(final String data) {
            return data;
        }
    }

    @Path("/other/{path}")
    public static class OtherResource {

        private String queryParam;

        public String getQueryParam() {
            return queryParam;
        }

        @QueryParam("q")
        public void setQueryParam(final String queryParam) {
            this.queryParam = queryParam;
        }

        @PathParam("path")
        private String pathParam;

        public String getPathParam() {
            return pathParam;
        }

        public void setPathParam(final String pathParam) {
            this.pathParam = pathParam;
        }

        @Context
        UriInfo uriInfo;

        @Inject
        public String annotatedButNotParam;

        @Inject
        public void setAnnotatedButNotParam(final String annotatedButNotParam) {
            this.annotatedButNotParam = annotatedButNotParam;
        }

        @GET
        public String get(@HeaderParam("h") String headerParam) {
            return headerParam + data;
        }

        @POST
        public String post(final String data) {
            return data;
        }
    }

    public IntrospectionModellerTest() {
    }

    @Test
    /**
     * Test of createResource method, of class IntrospectionModeller.
     */
    public void testCreateResource() {
        Class<?> resourceClass;
        Resource result;
        List<ResourceMethod> resourceMethods;
        ResourceMethod resourceMethod;

        // HelloWorldResource
        resourceClass = HelloWorldResource.class;

        result = Resource.builder(resourceClass).build();
        resourceMethods = result.getResourceMethods();
        assertEquals("Unexpected number of resource methods in the resource model.", 2, resourceMethods.size());

        resourceMethod = find(resourceMethods, "postA");
        assertEquals("Unexpected number of produced media types in the resource method model",
                3, resourceMethod.getProducedTypes().size());
        assertEquals("Unexpected number of consumed media types in the resource method model",
                2, resourceMethod.getConsumedTypes().size());
        assertEquals("Unexpected number of handler parameters",
                0, resourceMethod.getInvocable().getHandler().getParameters().size());

        resourceMethod = find(resourceMethods, "postB");
        assertEquals("Unexpected number of inherited produced media types in the resource method model",
                2, resourceMethod.getProducedTypes().size());
        assertEquals("Unexpected number of inherited consumed media types in the resource method model",
                3, resourceMethod.getConsumedTypes().size());
        assertEquals("Unexpected number of handler parameters",
                0, resourceMethod.getInvocable().getHandler().getParameters().size());

        // OtherResource
        resourceClass = OtherResource.class;

        result = Resource.builder(resourceClass).build();
        resourceMethods = result.getResourceMethods();
        assertEquals("Unexpected number of resource methods in the resource model.", 2, resourceMethods.size());

        resourceMethod = find(resourceMethods, "get");
        assertEquals("Unexpected number of produced media types in the resource method model",
                0, resourceMethod.getProducedTypes().size());
        assertEquals("Unexpected number of consumed media types in the resource method model",
                0, resourceMethod.getConsumedTypes().size());
        assertEquals("Unexpected number of handler parameters",
                5, resourceMethod.getInvocable().getHandler().getParameters().size());
        assertSources(resourceMethod.getInvocable().getHandler().getParameters(),
                Parameter.Source.CONTEXT,
                Parameter.Source.PATH,
                Parameter.Source.QUERY,
                Parameter.Source.UNKNOWN, // @Inject on field
                Parameter.Source.UNKNOWN);  // @Inject on setter

        resourceMethod = find(resourceMethods, "post");
        assertEquals("Unexpected number of inherited produced media types in the resource method model",
                0, resourceMethod.getProducedTypes().size());
        assertEquals("Unexpected number of inherited consumed media types in the resource method model",
                0, resourceMethod.getConsumedTypes().size());
        assertEquals("Unexpected number of handler parameters",
                5, resourceMethod.getInvocable().getHandler().getParameters().size());
        assertSources(resourceMethod.getInvocable().getHandler().getParameters(),
                Parameter.Source.CONTEXT,
                Parameter.Source.PATH,
                Parameter.Source.QUERY,
                Parameter.Source.UNKNOWN, // @Inject on field
                Parameter.Source.UNKNOWN);  // @Inject on setter
    }

    private ResourceMethod find(List<ResourceMethod> methods, String javaMethodName) {
        for (ResourceMethod method : methods) {
            if (method.getInvocable().getHandlingMethod().getName().equals(javaMethodName)) {
                return method;
            }
        }

        return null;
    }

    private void assertSources(Collection<Parameter> parameters, Parameter.Source... sources) {
        assertThat("Expected sources not found in the collection",
<<<<<<< HEAD
                parameters.stream().map(Parameter::getSource).collect(Collectors.toList()),
                Matchers.containsInAnyOrder(sources)
=======
                   parameters.stream().map(Parameter::getSource).collect(Collectors.toList()),
                   Matchers.containsInAnyOrder(sources)
>>>>>>> e5eb1331
        );
    }
}<|MERGE_RESOLUTION|>--- conflicted
+++ resolved
@@ -1,11 +1,7 @@
 /*
  * DO NOT ALTER OR REMOVE COPYRIGHT NOTICES OR THIS HEADER.
  *
-<<<<<<< HEAD
- * Copyright (c) 2011-2016 Oracle and/or its affiliates. All rights reserved.
-=======
  * Copyright (c) 2011-2017 Oracle and/or its affiliates. All rights reserved.
->>>>>>> e5eb1331
  *
  * The contents of this file are subject to the terms of either the GNU
  * General Public License Version 2 only ("GPL") or the Common Development
@@ -226,13 +222,8 @@
 
     private void assertSources(Collection<Parameter> parameters, Parameter.Source... sources) {
         assertThat("Expected sources not found in the collection",
-<<<<<<< HEAD
                 parameters.stream().map(Parameter::getSource).collect(Collectors.toList()),
                 Matchers.containsInAnyOrder(sources)
-=======
-                   parameters.stream().map(Parameter::getSource).collect(Collectors.toList()),
-                   Matchers.containsInAnyOrder(sources)
->>>>>>> e5eb1331
         );
     }
 }