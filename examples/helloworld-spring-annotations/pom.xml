--- conflicted
+++ resolved
@@ -44,11 +44,7 @@
     <parent>
         <artifactId>project</artifactId>
         <groupId>org.glassfish.jersey.examples</groupId>
-<<<<<<< HEAD
-        <version>3.0-SNAPSHOT</version>
-=======
         <version>2.26-SNAPSHOT</version>
->>>>>>> e5eb1331
     </parent>
     <modelVersion>4.0.0</modelVersion>
     <artifactId>helloworld-spring-annotations</artifactId>
