/*
 * DO NOT ALTER OR REMOVE COPYRIGHT NOTICES OR THIS HEADER.
 *
<<<<<<< HEAD
 * Copyright (c) 2013-2016 Oracle and/or its affiliates. All rights reserved.
=======
 * Copyright (c) 2013-2017 Oracle and/or its affiliates. All rights reserved.
>>>>>>> e5eb1331
 *
 * The contents of this file are subject to the terms of either the GNU
 * General Public License Version 2 only ("GPL") or the Common Development
 * and Distribution License("CDDL") (collectively, the "License").  You
 * may not use this file except in compliance with the License.  You can
 * obtain a copy of the License at
 * http://glassfish.java.net/public/CDDL+GPL_1_1.html
 * or packager/legal/LICENSE.txt.  See the License for the specific
 * language governing permissions and limitations under the License.
 *
 * When distributing the software, include this License Header Notice in each
 * file and include the License file at packager/legal/LICENSE.txt.
 *
 * GPL Classpath Exception:
 * Oracle designates this particular file as subject to the "Classpath"
 * exception as provided by Oracle in the GPL Version 2 section of the License
 * file that accompanied this code.
 *
 * Modifications:
 * If applicable, add the following below the License Header, with the fields
 * enclosed by brackets [] replaced by your own identifying information:
 * "Portions Copyright [year] [name of copyright owner]"
 *
 * Contributor(s):
 * If you wish your version of this file to be governed by only the CDDL or
 * only the GPL Version 2, indicate your decision by adding "[Contributor]
 * elects to include this software in this distribution under the [CDDL or GPL
 * Version 2] license."  If you don't indicate a single choice of license, a
 * recipient has the option to distribute your version of this file under
 * either the CDDL, the GPL Version 2 or to extend the choice of license to
 * its licensees as provided above.  However, if you add GPL Version 2 code
 * and therefore, elected the GPL Version 2 license, then the option applies
 * only if the new code is made subject to such option by the copyright
 * holder.
 */

package org.glassfish.jersey.examples.jsonp;

import java.net.URI;
import java.util.ArrayList;
import java.util.Arrays;
import java.util.List;
import java.util.Set;
import java.util.stream.Collectors;

import javax.ws.rs.client.Entity;
import javax.ws.rs.client.WebTarget;
import javax.ws.rs.core.Application;
import javax.ws.rs.core.MediaType;
import javax.ws.rs.core.Response;
import javax.ws.rs.core.UriBuilder;

import javax.json.Json;
import javax.json.JsonArray;
import javax.json.JsonArrayBuilder;
import javax.json.JsonNumber;
import javax.json.JsonObject;

import org.glassfish.jersey.test.JerseyTest;

import org.junit.Test;
import static org.junit.Assert.assertEquals;
import static org.junit.Assert.assertTrue;

/**
 * @author Michal Gajdos
 */
public class JsonProcessingResourceTest extends JerseyTest {

    private static final List<JsonObject> documents = new ArrayList<>();

    static {
        documents.add(Json.createObjectBuilder()
                        .add("name", "Jersey")
                        .add("site", "http://jersey.java.net")
                        .build()
        );
        documents.add(Json.createObjectBuilder()
                        .add("age", 33)
                        .add("phone", "158158158")
                        .add("name", "Foo")
                        .build()
        );
        documents.add(Json.createObjectBuilder()
                        .add("name", "JSON-P")
                        .add("site", "http://jsonp.java.net")
                        .build()
        );
    }

    @Override
    protected Application configure() {
        return new MyApplication();
    }

    @Override
    protected URI getBaseUri() {
        return UriBuilder.fromUri(super.getBaseUri()).path("json-processing-webapp").build();
    }

    @Test
    public void testStoreGetRemoveDocument() throws Exception {
        final JsonObject document = documents.get(0);

        // Store.
        final Response response = target("document").request(MediaType.APPLICATION_JSON).post(Entity.json(document));
        assertEquals(200, response.getStatus());

        final List<JsonNumber> ids = response.readEntity(JsonArray.class).getValuesAs(JsonNumber.class);
        assertEquals(1, ids.size());

        // Get.
        final String id = ids.get(0).toString();
        final WebTarget documentTarget = target("document").path(id);
        final JsonObject storedDocument = documentTarget.request(MediaType.APPLICATION_JSON)
                .get(JsonObject.class);
        assertEquals(document, storedDocument);

        // Remove.
        final JsonObject removedDocument = documentTarget.request(MediaType.APPLICATION_JSON).delete(JsonObject.class);
        assertEquals(document, removedDocument);

        // Get.
        final Response errorResponse = documentTarget.request(MediaType.APPLICATION_JSON).get();
        assertEquals(204, errorResponse.getStatus());
    }

    private JsonArray getDocumentJsonArray() {
        final JsonArrayBuilder arrayBuilder = Json.createArrayBuilder();
        for (final JsonObject document : documents) {
            arrayBuilder.add(document);
        }
        return arrayBuilder.build();
    }

    @Test
    public void testStoreDocuments() throws Exception {
        final Response response = target("document/multiple")
                .request(MediaType.APPLICATION_JSON).post(Entity.json(getDocumentJsonArray()));

        assertEquals(200, response.getStatus());

        final List<JsonNumber> ids = response.readEntity(JsonArray.class).getValuesAs(JsonNumber.class);
        assertEquals(documents.size(), ids.size());

        // Remove All.
        target("document").request().delete();
    }

    @Test
    public void testFilterDocuments() throws Exception {
        // Store documents.
        target("document/multiple").request(MediaType.APPLICATION_JSON_TYPE).post(Entity.json(getDocumentJsonArray()));

        // Filter.
        JsonArray filter = Json.createArrayBuilder().add("site").build();
        JsonArray filtered = target("document/filter").request(MediaType.APPLICATION_JSON)
                .post(Entity.json(filter), JsonArray.class);

        checkFilteredDocuments(filtered, 2, "site");

        filter = Json.createArrayBuilder().add("site").add("age").build();
        filtered = target("document/filter").request(MediaType.APPLICATION_JSON)
                .post(Entity.json(filter), JsonArray.class);

        checkFilteredDocuments(filtered, 3, "site", "age");

        // Remove All.
        target("document").request().delete();
    }

    private void checkFilteredDocuments(final JsonArray filtered, final int size, final String... properties) {
        assertEquals(size, filtered.size());

        Set<String> strings = Arrays.stream(properties).collect(Collectors.toSet());
        for (final JsonObject document : filtered.getValuesAs(JsonObject.class)) {
            for (final String property : document.keySet()) {
                assertTrue(strings.contains(property));
            }
        }
    }
}<|MERGE_RESOLUTION|>--- conflicted
+++ resolved
@@ -1,11 +1,7 @@
 /*
  * DO NOT ALTER OR REMOVE COPYRIGHT NOTICES OR THIS HEADER.
  *
-<<<<<<< HEAD
- * Copyright (c) 2013-2016 Oracle and/or its affiliates. All rights reserved.
-=======
  * Copyright (c) 2013-2017 Oracle and/or its affiliates. All rights reserved.
->>>>>>> e5eb1331
  *
  * The contents of this file are subject to the terms of either the GNU
  * General Public License Version 2 only ("GPL") or the Common Development
