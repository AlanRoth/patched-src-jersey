--- conflicted
+++ resolved
@@ -47,11 +47,7 @@
     <parent>
         <groupId>org.glassfish.jersey.tests</groupId>
         <artifactId>project</artifactId>
-<<<<<<< HEAD
-        <version>3.0-SNAPSHOT</version>
-=======
         <version>2.26-SNAPSHOT</version>
->>>>>>> e5eb1331
     </parent>
 
     <artifactId>e2e</artifactId>
@@ -242,11 +238,7 @@
                             <configuration>
                                 <!-- disable JaCoCo listener because it's not working with <forkMode>always</fork> (<reuseForks>false</reuseForks> respectively)
                                 https://jira.sonarsource.com/browse/SONARJAVA-728 (https://github.com/SonarSource/sonar-java/pull/324) -->
-<<<<<<< HEAD
-                                <properties combine.self="override"/>
-=======
                                 <properties combine.self="override" />
->>>>>>> e5eb1331
                             </configuration>
                         </plugin>
                     </plugins>
