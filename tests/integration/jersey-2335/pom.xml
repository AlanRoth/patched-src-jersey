--- conflicted
+++ resolved
@@ -46,11 +46,7 @@
     <parent>
         <groupId>org.glassfish.jersey.tests.integration</groupId>
         <artifactId>project</artifactId>
-<<<<<<< HEAD
-        <version>3.0-SNAPSHOT</version>
-=======
         <version>2.26-SNAPSHOT</version>
->>>>>>> e5eb1331
     </parent>
 
     <artifactId>jersey-2335</artifactId>
