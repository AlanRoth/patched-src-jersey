--- conflicted
+++ resolved
@@ -1,11 +1,7 @@
 /*
  * DO NOT ALTER OR REMOVE COPYRIGHT NOTICES OR THIS HEADER.
  *
-<<<<<<< HEAD
- * Copyright (c) 2012-2016 Oracle and/or its affiliates. All rights reserved.
-=======
  * Copyright (c) 2012-2017 Oracle and/or its affiliates. All rights reserved.
->>>>>>> e5eb1331
  *
  * The contents of this file are subject to the terms of either the GNU
  * General Public License Version 2 only ("GPL") or the Common Development
@@ -59,10 +55,7 @@
 import javax.ws.rs.core.Application;
 import javax.ws.rs.core.Response;
 
-<<<<<<< HEAD
-=======
 import org.glassfish.jersey.internal.guava.ThreadFactoryBuilder;
->>>>>>> e5eb1331
 import org.glassfish.jersey.logging.LoggingFeature;
 import org.glassfish.jersey.process.JerseyProcessingUncaughtExceptionHandler;
 import org.glassfish.jersey.test.JerseyTest;
@@ -74,11 +67,6 @@
 import static org.junit.Assert.assertEquals;
 import static org.junit.Assert.assertTrue;
 
-<<<<<<< HEAD
-import org.glassfish.jersey.internal.guava.ThreadFactoryBuilder;
-
-=======
->>>>>>> e5eb1331
 /**
  * Asynchronous servlet-deployed resource test.
  *
