--- conflicted
+++ resolved
@@ -36,11 +36,7 @@
         <dependency>
             <groupId>org.javassist</groupId>
             <artifactId>javassist</artifactId>
-<<<<<<< HEAD
-            <version>3.22.0-CR</version>
-=======
             <version>3.22.0-GA</version>
->>>>>>> bda83c9b
         </dependency>
         <dependency>
             <groupId>io.dropwizard.metrics</groupId>
